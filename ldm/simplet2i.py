# Copyright (c) 2022 Lincoln D. Stein (https://github.com/lstein)

# Derived from source code carrying the following copyrights
# Copyright (c) 2022 Machine Vision and Learning Group, LMU Munich
# Copyright (c) 2022 Robin Rombach and Patrick Esser and contributors


"""Simplified text to image API for stable diffusion/latent diffusion

Example Usage:

from ldm.simplet2i import T2I
# Create an object with default values
t2i = T2I(outdir      = <path>        // outputs/txt2img-samples
          model       = <path>        // models/ldm/stable-diffusion-v1/model.ckpt
          config      = <path>        // default="configs/stable-diffusion/v1-inference.yaml
          iterations  = <integer>     // how many times to run the sampling (1)
          batch_size       = <integer>     // how many images to generate per sampling (1)
          steps       = <integer>     // 50
          seed        = <integer>     // current system time
          sampler_name= ['ddim', 'k_dpm_2_a', 'k_dpm_2', 'k_euler_a', 'k_euler', 'k_heun', 'k_lms', 'plms']  // k_lms
          grid        = <boolean>     // false
          width       = <integer>     // image width, multiple of 64 (512)
          height      = <integer>     // image height, multiple of 64 (512)
          cfg_scale   = <float>       // unconditional guidance scale (7.5)
          fixed_code  = <boolean>     // False
          )

# do the slow model initialization
t2i.load_model()

# Do the fast inference & image generation. Any options passed here 
# override the default values assigned during class initialization
# Will call load_model() if the model was not previously loaded.
# The method returns a list of images. Each row of the list is a sub-list of [filename,seed]
results = t2i.txt2img(prompt = "an astronaut riding a horse"
                      outdir = "./outputs/txt2img-samples)
            )

for row in results:
    print(f'filename={row[0]}')
    print(f'seed    ={row[1]}')

# Same thing, but using an initial image.
results = t2i.img2img(prompt   = "an astronaut riding a horse"
                      outdir   = "./outputs/img2img-samples"
                      init_img = "./sketches/horse+rider.png")
                 
for row in results:
    print(f'filename={row[0]}')
    print(f'seed    ={row[1]}')
"""

import torch
import numpy as np
import random
import sys
import os
from omegaconf import OmegaConf
from PIL import Image
import PIL
from tqdm import tqdm, trange
from itertools import islice
from einops import rearrange, repeat
from torchvision.utils import make_grid
from pytorch_lightning import seed_everything
from torch import autocast
from contextlib import contextmanager, nullcontext
import time
import math
import re

from ldm.util import instantiate_from_config
from ldm.models.diffusion.ddim     import DDIMSampler
from ldm.models.diffusion.plms     import PLMSSampler
from ldm.models.diffusion.ksampler import KSampler

class T2I:
    """T2I class
    Attributes
    ----------
    outdir
    model
    config
    iterations
    batch_size
    steps
    seed
    sampler_name
    grid
    individual
    width
    height
    cfg_scale
    fixed_code
    latent_channels
    downsampling_factor
    precision
    strength
    embedding_path

The vast majority of these arguments default to reasonable values.
"""
    def __init__(self,
                 outdir="outputs/txt2img-samples",
                 batch_size=1,
                 iterations = 1,
                 width=512,
                 height=512,
                 grid=False,
                 individual=None, # redundant
                 steps=50,
                 seed=None,
                 cfg_scale=7.5,
                 weights="models/ldm/stable-diffusion-v1/model.ckpt",
                 config = "configs/stable-diffusion/v1-inference.yaml",
                 sampler_name="klms",
                 latent_channels=4,
                 downsampling_factor=8,
                 ddim_eta=0.0,  # deterministic
                 fixed_code=False,
                 precision='autocast',
                 full_precision=False,
                 strength=0.75, # default in scripts/img2img.py
                 embedding_path=None,
                 latent_diffusion_weights=False  # just to keep track of this parameter when regenerating prompt
    ):
        self.outdir     = outdir
        self.batch_size      = batch_size
        self.iterations = iterations
        self.width      = width
        self.height     = height
        self.grid       = grid
        self.steps      = steps
        self.cfg_scale  = cfg_scale
        self.weights    = weights
        self.config     = config
        self.sampler_name  = sampler_name
        self.fixed_code    = fixed_code
        self.latent_channels     = latent_channels
        self.downsampling_factor = downsampling_factor
        self.ddim_eta            = ddim_eta
        self.precision           = precision
        self.full_precision      = full_precision
        self.strength            = strength
        self.embedding_path      = embedding_path
        self.model      = None     # empty for now
        self.sampler    = None
        self.latent_diffusion_weights=latent_diffusion_weights
        if seed is None:
            self.seed = self._new_seed()
        else:
            self.seed = seed

    def txt2img(self,prompt,outdir=None,batch_size=None,iterations=None,
                steps=None,seed=None,grid=None,individual=None,width=None,height=None,
                cfg_scale=None,ddim_eta=None,strength=None,embedding_path=None,init_img=None,skip_normalize=False):
        """
        Generate an image from the prompt, writing iteration images into the outdir
        The output is a list of lists in the format: [[filename1,seed1], [filename2,seed2],...]
        """
        outdir     = outdir     or self.outdir
        steps      = steps      or self.steps
        seed       = seed       or self.seed
        width      = width      or self.width
        height     = height     or self.height
        cfg_scale  = cfg_scale  or self.cfg_scale
        ddim_eta   = ddim_eta   or self.ddim_eta
        batch_size = batch_size or self.batch_size
        iterations = iterations or self.iterations
        strength   = strength   or self.strength     # not actually used here, but preserved for code refactoring
        embedding_path = embedding_path or self.embedding_path

        model = self.load_model()  # will instantiate the model or return it from cache

        assert strength<1.0 and strength>=0.0, "strength (-f) must be >=0.0 and <1.0"
        assert cfg_scale>1.0, "CFG_Scale (-C) must be >1.0"

        # grid and individual are mutually exclusive, with individual taking priority.
        # not necessary, but needed for compatability with dream bot
        if (grid is None):
            grid = self.grid
        if individual:
            grid = False
        
        data = [batch_size * [prompt]]

        # make directories and establish names for the output files
        os.makedirs(outdir, exist_ok=True)

        start_code = None
        if self.fixed_code:
            start_code = torch.randn([batch_size,
                                      self.latent_channels,
                                      height // self.downsampling_factor,
                                      width  // self.downsampling_factor],
                                     device=self.device)

        precision_scope = autocast if self.precision=="autocast" else nullcontext
        sampler         = self.sampler
        images = list()
        seeds  = list()
        filename = None
        image_count = 0
        tic    = time.time()

        # Gawd. Too many levels of indent here. Need to refactor into smaller routines!
        try:
            with torch.no_grad():
                with precision_scope("cuda"):
                    with model.ema_scope():
                        all_samples = list()
                        for n in trange(iterations, desc="Sampling"):
                            seed_everything(seed)
                            for prompts in tqdm(data, desc="data", dynamic_ncols=True):
                                uc = None
                                if cfg_scale != 1.0:
                                    uc = model.get_learned_conditioning(batch_size * [""])
                                if isinstance(prompts, tuple):
                                    prompts = list(prompts)

                                # weighted sub-prompts
                                subprompts,weights = T2I._split_weighted_subprompts(prompts[0])
                                if len(subprompts) > 1:
                                    # i dont know if this is correct.. but it works
                                    c = torch.zeros_like(uc)
                                    # get total weight for normalizing
                                    totalWeight = sum(weights)
                                    # normalize each "sub prompt" and add it
                                    for i in range(0,len(subprompts)):
                                        weight = weights[i]
                                        if not skip_normalize:
                                            weight = weight / totalWeight
                                        c = torch.add(c,model.get_learned_conditioning(subprompts[i]), alpha=weight)
                                else: # just standard 1 prompt
                                    c = model.get_learned_conditioning(prompts)

                                shape = [self.latent_channels, height // self.downsampling_factor, width // self.downsampling_factor]
                                samples_ddim, _ = sampler.sample(S=steps,
                                                                 conditioning=c,
                                                                 batch_size=batch_size,
                                                                 shape=shape,
                                                                 verbose=False,
                                                                 unconditional_guidance_scale=cfg_scale,
                                                                 unconditional_conditioning=uc,
                                                                 eta=ddim_eta,
                                                                 x_T=start_code)

                                x_samples_ddim = model.decode_first_stage(samples_ddim)
                                x_samples_ddim = torch.clamp((x_samples_ddim + 1.0) / 2.0, min=0.0, max=1.0)

                                if not grid:
                                    for x_sample in x_samples_ddim:
                                        x_sample = 255. * rearrange(x_sample.cpu().numpy(), 'c h w -> h w c')
                                        filename = self._unique_filename(outdir,previousname=filename,
                                                                         seed=seed,isbatch=(batch_size>1))
                                        assert not os.path.exists(filename)
                                        Image.fromarray(x_sample.astype(np.uint8)).save(filename)
                                        images.append([filename,seed])
                                else:
                                    all_samples.append(x_samples_ddim)
                                    seeds.append(seed)

                            image_count += 1
                            seed = self._new_seed()
                        if grid:
                            images = self._make_grid(samples=all_samples,
                                                     seeds=seeds,
                                                     batch_size=batch_size,
                                                     iterations=iterations,
                                                     outdir=outdir)
        except KeyboardInterrupt:
            print('*interrupted*')
            print('Partial results will be returned; if --grid was requested, nothing will be returned.')
        except RuntimeError as e:
            print(str(e))

        toc = time.time()
        print(f'{image_count} images generated in',"%4.2fs"% (toc-tic))

        return images
        
    # There is lots of shared code between this and txt2img and should be refactored.
    def img2img(self,prompt,outdir=None,init_img=None,batch_size=None,iterations=None,
                steps=None,seed=None,grid=None,individual=None,width=None,height=None,
                cfg_scale=None,ddim_eta=None,strength=None,embedding_path=None,skip_normalize=False):
        """
        Generate an image from the prompt and the initial image, writing iteration images into the outdir
        The output is a list of lists in the format: [[filename1,seed1], [filename2,seed2],...]
        """
        outdir     = outdir     or self.outdir
        steps      = steps      or self.steps
        seed       = seed       or self.seed
        cfg_scale  = cfg_scale  or self.cfg_scale
        ddim_eta   = ddim_eta   or self.ddim_eta
        batch_size = batch_size or self.batch_size
        iterations = iterations or self.iterations
        strength   = strength   or self.strength
        embedding_path = embedding_path or self.embedding_path
<<<<<<< HEAD

        assert strength<1.0 and strength>=0.0, "strength (-f) must be >=0.0 and <1.0"
        assert cfg_scale>1.0, "CFG_Scale (-C) must be >1.0"
=======
>>>>>>> 24b11ecf

        if init_img is None:
            print("no init_img provided!")
            return []

        model = self.load_model()  # will instantiate the model or return it from cache

        precision_scope = autocast if self.precision=="autocast" else nullcontext

        # grid and individual are mutually exclusive, with individual taking priority.
        # not necessary, but needed for compatability with dream bot
        if (grid is None):
            grid = self.grid
        if individual:
            grid = False
        
        data = [batch_size * [prompt]]

        # PLMS sampler not supported yet, so ignore previous sampler
        if self.sampler_name!='ddim':
            print(f"sampler '{self.sampler_name}' is not yet supported. Using DDM sampler")
            sampler = DDIMSampler(model)
        else:
            sampler = self.sampler

        # make directories and establish names for the output files
        os.makedirs(outdir, exist_ok=True)

        assert os.path.isfile(init_img)
        init_image = self._load_img(init_img).to(self.device)
        init_image = repeat(init_image, '1 ... -> b ...', b=batch_size)
        with precision_scope("cuda"):
            init_latent = model.get_first_stage_encoding(model.encode_first_stage(init_image))  # move to latent space

        sampler.make_schedule(ddim_num_steps=steps, ddim_eta=ddim_eta, verbose=False)

        try:
            assert 0. <= strength <= 1., 'can only work with strength in [0.0, 1.0]'
        except AssertionError:
            print(f"strength must be between 0.0 and 1.0, but received value {strength}")
            return []
        
        t_enc = int(strength * steps)
        print(f"target t_enc is {t_enc} steps")

        images = list()
        seeds  = list()
        filename = None
        image_count = 0 # actual number of iterations performed
        tic    = time.time()

        # Gawd. Too many levels of indent here. Need to refactor into smaller routines!
        try:
            with torch.no_grad():
                with precision_scope("cuda"):
                    with model.ema_scope():
                        all_samples = list()
                        for n in trange(iterations, desc="Sampling"):
                            seed_everything(seed)
                            for prompts in tqdm(data, desc="data", dynamic_ncols=True):
                                uc = None
                                if cfg_scale != 1.0:
                                    uc = model.get_learned_conditioning(batch_size * [""])
                                if isinstance(prompts, tuple):
                                    prompts = list(prompts)

                                # weighted sub-prompts
                                subprompts,weights = T2I._split_weighted_subprompts(prompts[0])
                                if len(subprompts) > 1:
                                    # i dont know if this is correct.. but it works
                                    c = torch.zeros_like(uc)
                                    # get total weight for normalizing
                                    totalWeight = sum(weights)
                                    # normalize each "sub prompt" and add it
                                    for i in range(0,len(subprompts)):
                                        weight = weights[i]
                                        if not skip_normalize:
                                            weight = weight / totalWeight
                                        c = torch.add(c,model.get_learned_conditioning(subprompts[i]), alpha=weight)
                                else: # just standard 1 prompt
                                    c = model.get_learned_conditioning(prompts)

                                # encode (scaled latent)
                                z_enc = sampler.stochastic_encode(init_latent, torch.tensor([t_enc]*batch_size).to(self.device))
                                # decode it
                                samples = sampler.decode(z_enc, c, t_enc, unconditional_guidance_scale=cfg_scale,
                                                         unconditional_conditioning=uc,)

                                x_samples = model.decode_first_stage(samples)
                                x_samples = torch.clamp((x_samples + 1.0) / 2.0, min=0.0, max=1.0)

                                if not grid:
                                    for x_sample in x_samples:
                                        x_sample = 255. * rearrange(x_sample.cpu().numpy(), 'c h w -> h w c')
                                        filename = self._unique_filename(outdir,previousname=filename,
                                                                         seed=seed,isbatch=(batch_size>1))
                                        assert not os.path.exists(filename)
                                        Image.fromarray(x_sample.astype(np.uint8)).save(filename)
                                        images.append([filename,seed])
                                else:
                                    all_samples.append(x_samples)
                                    seeds.append(seed)
                            image_count +=1
                            seed = self._new_seed()
                        if grid:
                            images = self._make_grid(samples=all_samples,
                                                     seeds=seeds,
                                                     batch_size=batch_size,
                                                     iterations=iterations,
                                                     outdir=outdir)

        except KeyboardInterrupt:
            print('*interrupted*')
            print('Partial results will be returned; if --grid was requested, nothing will be returned.')
        except RuntimeError as e:
            print(str(e))

        toc = time.time()
        print(f'{image_count} images generated in',"%4.2fs"% (toc-tic))

        return images

    def _make_grid(self,samples,seeds,batch_size,iterations,outdir):
        images = list()
        n_rows = batch_size if batch_size>1 else int(math.sqrt(batch_size * iterations))
        # save as grid
        grid = torch.stack(samples, 0)
        grid = rearrange(grid, 'n b c h w -> (n b) c h w')
        grid = make_grid(grid, nrow=n_rows)

        # to image
        grid = 255. * rearrange(grid, 'c h w -> h w c').cpu().numpy()
        filename = self._unique_filename(outdir,seed=seeds[0],grid_count=batch_size*iterations)
        Image.fromarray(grid.astype(np.uint8)).save(filename)
        for s in seeds:
            images.append([filename,s])
        return images

    def _new_seed(self):
        self.seed = random.randrange(0,np.iinfo(np.uint32).max)
        return self.seed

    def load_model(self):
        """ Load and initialize the model from configuration variables passed at object creation time """
        if self.model is None:
            seed_everything(self.seed)
            try:
                config = OmegaConf.load(self.config)
                self.device = torch.device("cuda") if torch.cuda.is_available() else torch.device("cpu")
                model = self._load_model_from_config(config,self.weights)
<<<<<<< HEAD
                model.embedding_manager.load(self.embedding_path)
=======
                if not self.embedding_path is None:
                    model.embedding_manager.load(self.embedding_path)
>>>>>>> 24b11ecf
                self.model = model.to(self.device)
            except AttributeError:
                raise SystemExit

            msg = f'setting sampler to {self.sampler_name}'
            if self.sampler_name=='plms':
                self.sampler = PLMSSampler(self.model)
            elif self.sampler_name == 'ddim':
                self.sampler = DDIMSampler(self.model)
            elif self.sampler_name == 'k_dpm_2_a':
                self.sampler = KSampler(self.model,'dpm_2_ancestral')
            elif self.sampler_name == 'k_dpm_2':
                self.sampler = KSampler(self.model,'dpm_2')
            elif self.sampler_name == 'k_euler_a':
                self.sampler = KSampler(self.model,'euler_ancestral')
            elif self.sampler_name == 'k_euler':
                self.sampler = KSampler(self.model,'euler')
            elif self.sampler_name == 'k_heun':
                self.sampler = KSampler(self.model,'heun')
            elif self.sampler_name == 'k_lms':
                self.sampler = KSampler(self.model,'lms')
            else:
                msg = f'unsupported sampler {self.sampler_name}, defaulting to plms'
                self.sampler = PLMSSampler(self.model)

            print(msg)

        return self.model
                
    def _load_model_from_config(self, config, ckpt):
        print(f"Loading model from {ckpt}")
        pl_sd = torch.load(ckpt, map_location="cpu")
        if "global_step" in pl_sd:
            print(f"Global Step: {pl_sd['global_step']}")
        sd = pl_sd["state_dict"]
        model = instantiate_from_config(config.model)
        m, u = model.load_state_dict(sd, strict=False)
        model.cuda()
        model.eval()
        if self.full_precision:
            print('Using slower but more accurate full-precision math (--full_precision)')
        else:
            print('Using half precision math. Call with --full_precision to use slower but more accurate full precision.')
            model.half()
        return model

    def _load_img(self,path):
        image = Image.open(path).convert("RGB")
        w, h = image.size
        print(f"loaded input image of size ({w}, {h}) from {path}")
        w, h = map(lambda x: x - x % 32, (w, h))  # resize to integer multiple of 32
        image = image.resize((w, h), resample=PIL.Image.LANCZOS)
        image = np.array(image).astype(np.float32) / 255.0
        image = image[None].transpose(0, 3, 1, 2)
        image = torch.from_numpy(image)
        return 2.*image - 1.

    def _unique_filename(self,outdir,previousname=None,seed=0,isbatch=False,grid_count=None):
        revision = 1

        if previousname is None:
            # sort reverse alphabetically until we find max+1
            dirlist   = sorted(os.listdir(outdir),reverse=True)
            # find the first filename that matches our pattern or return 000000.0.png
            filename   = next((f for f in dirlist if re.match('^(\d+)\..*\.png',f)),'0000000.0.png')
            basecount  = int(filename.split('.',1)[0])
            basecount += 1
            if grid_count is not None:
                grid_label = f'grid#1-{grid_count}'
                filename = f'{basecount:06}.{seed}.{grid_label}.png'
            elif isbatch:
                filename = f'{basecount:06}.{seed}.01.png'
            else:
                filename = f'{basecount:06}.{seed}.png'
            
            return os.path.join(outdir,filename)

        else:
            previousname = os.path.basename(previousname)
            x = re.match('^(\d+)\..*\.png',previousname)
            if not x:
                return self._unique_filename(outdir,previousname,seed)

            basecount = int(x.groups()[0])
            series = 0 
            finished = False
            while not finished:
                series += 1
                filename = f'{basecount:06}.{seed}.png'
                if isbatch or os.path.exists(os.path.join(outdir,filename)):
                    filename = f'{basecount:06}.{seed}.{series:02}.png'
                finished = not os.path.exists(os.path.join(outdir,filename))
            return os.path.join(outdir,filename)

    def _split_weighted_subprompts(text):
        """
        grabs all text up to the first occurrence of ':' 
        uses the grabbed text as a sub-prompt, and takes the value following ':' as weight
        if ':' has no value defined, defaults to 1.0
        repeats until no text remaining
        """
        remaining = len(text)
        prompts = []
        weights = []
        while remaining > 0:
            if ":" in text:
                idx = text.index(":") # first occurrence from start
                # grab up to index as sub-prompt
                prompt = text[:idx]
                remaining -= idx
                # remove from main text
                text = text[idx+1:]
                # find value for weight 
                if " " in text:
                    idx = text.index(" ") # first occurence
                else: # no space, read to end
                    idx = len(text)
                if idx != 0:
                    try:
                        weight = float(text[:idx])
                    except: # couldn't treat as float
                        print(f"Warning: '{text[:idx]}' is not a value, are you missing a space?")
                        weight = 1.0
                else: # no value found
                    weight = 1.0
                # remove from main text
                remaining -= idx
                text = text[idx+1:]
                # append the sub-prompt and its weight
                prompts.append(prompt)
                weights.append(weight)
            else: # no : found
                if len(text) > 0: # there is still text though
                    # take remainder as weight 1
                    prompts.append(text)
                    weights.append(1.0)
                remaining = 0
        return prompts, weights<|MERGE_RESOLUTION|>--- conflicted
+++ resolved
@@ -297,12 +297,9 @@
         iterations = iterations or self.iterations
         strength   = strength   or self.strength
         embedding_path = embedding_path or self.embedding_path
-<<<<<<< HEAD
 
         assert strength<1.0 and strength>=0.0, "strength (-f) must be >=0.0 and <1.0"
         assert cfg_scale>1.0, "CFG_Scale (-C) must be >1.0"
-=======
->>>>>>> 24b11ecf
 
         if init_img is None:
             print("no init_img provided!")
@@ -453,12 +450,8 @@
                 config = OmegaConf.load(self.config)
                 self.device = torch.device("cuda") if torch.cuda.is_available() else torch.device("cpu")
                 model = self._load_model_from_config(config,self.weights)
-<<<<<<< HEAD
-                model.embedding_manager.load(self.embedding_path)
-=======
-                if not self.embedding_path is None:
+                if self.embedding_path is not None:
                     model.embedding_manager.load(self.embedding_path)
->>>>>>> 24b11ecf
                 self.model = model.to(self.device)
             except AttributeError:
                 raise SystemExit
