--- conflicted
+++ resolved
@@ -58,173 +58,4 @@
             )
             switches.append(f"-V {seed_weight_pairs}")
 
-<<<<<<< HEAD
-    return ' '.join(switches)
-
-
-
-def create_cmd_parser():
-    """
-    This is simply a copy of the parser from `dream.py` with a change to give
-    prompt a default value. This is a temporary hack pending merge of #587 which
-    provides a better way to do this.
-    """
-    parser = argparse.ArgumentParser(
-        description='Example: dream> a fantastic alien landscape -W1024 -H960 -s100 -n12',
-    )
-    parser.add_argument('prompt', nargs='?', default='')
-    parser.add_argument('-s', '--steps', type=int, help='Number of steps')
-    parser.add_argument(
-        '-S',
-        '--seed',
-        type=int,
-        help='Image seed; a +ve integer, or use -1 for the previous seed, -2 for the one before that, etc',
-    )
-    parser.add_argument(
-        '-n',
-        '--iterations',
-        type=int,
-        default=1,
-        help='Number of samplings to perform (slower, but will provide seeds for individual images)',
-    )
-    parser.add_argument(
-        '-W', '--width', type=int, help='Image width, multiple of 64'
-    )
-    parser.add_argument(
-        '-H', '--height', type=int, help='Image height, multiple of 64'
-    )
-    parser.add_argument(
-        '-C',
-        '--cfg_scale',
-        default=7.5,
-        type=float,
-        help='Classifier free guidance (CFG) scale - higher numbers cause generator to "try" harder.',
-    )
-    parser.add_argument(
-        '-g', '--grid', action='store_true', help='generate a grid'
-    )
-    parser.add_argument(
-        '--outdir',
-        '-o',
-        type=str,
-        default=None,
-        help='Directory to save generated images and a log of prompts and seeds',
-    )
-    parser.add_argument(
-        '--seamless',
-        action='store_true',
-        help='Change the model to seamless tiling (circular) mode',
-    )
-    parser.add_argument(
-        '-i',
-        '--individual',
-        action='store_true',
-        help='Generate individual files (default)',
-    )
-    parser.add_argument(
-        '-I',
-        '--init_img',
-        type=str,
-        help='Path to input image for img2img mode (supersedes width and height)',
-    )
-    parser.add_argument(
-        '-M',
-        '--init_mask',
-        type=str,
-        help='Path to input mask for inpainting mode (supersedes width and height)',
-    )
-    parser.add_argument(
-        '--init_color',
-        type=str,
-        help='Path to reference image for color correction (used for repeated img2img and inpainting)'
-    )
-    parser.add_argument(
-        '-T',
-        '-fit',
-        '--fit',
-        action='store_true',
-        help='If specified, will resize the input image to fit within the dimensions of width x height (512x512 default)',
-    )
-    parser.add_argument(
-        '-f',
-        '--strength',
-        default=0.75,
-        type=float,
-        help='Strength for noising/unnoising. 0.0 preserves image exactly, 1.0 replaces it completely',
-    )
-    parser.add_argument(
-        '-G',
-        '--gfpgan_strength',
-        default=0,
-        type=float,
-        help='The strength at which to apply the GFPGAN model to the result, in order to improve faces.',
-    )
-    parser.add_argument(
-        '-U',
-        '--upscale',
-        nargs='+',
-        default=None,
-        type=float,
-        help='Scale factor (2, 4) for upscaling followed by upscaling strength (0-1.0). If strength not specified, defaults to 0.75'
-    )
-    parser.add_argument(
-        '-save_orig',
-        '--save_original',
-        action='store_true',
-        help='Save original. Use it when upscaling to save both versions.',
-    )
-    # variants is going to be superseded by a generalized "prompt-morph" function
-    #    parser.add_argument('-v','--variants',type=int,help="in img2img mode, the first generated image will get passed back to img2img to generate the requested number of variants")
-    parser.add_argument(
-        '-x',
-        '--skip_normalize',
-        action='store_true',
-        help='Skip subprompt weight normalization',
-    )
-    parser.add_argument(
-        '-A',
-        '-m',
-        '--sampler',
-        dest='sampler_name',
-        default=None,
-        type=str,
-        choices=SAMPLER_CHOICES,
-        metavar='SAMPLER_NAME',
-        help=f'Switch to a different sampler. Supported samplers: {", ".join(SAMPLER_CHOICES)}',
-    )
-    parser.add_argument(
-        '-t',
-        '--log_tokenization',
-        action='store_true',
-        help='shows how the prompt is split into tokens'
-    )
-    parser.add_argument(
-        '--threshold',
-        default=0.0,
-        type=float,
-        help='Add threshold value aka perform clipping.',
-    )
-    parser.add_argument(
-        '--perlin',
-        default=0.0,
-        type=float,
-        help='Add perlin noise.',
-    )
-    parser.add_argument(
-        '-v',
-        '--variation_amount',
-        default=0.0,
-        type=float,
-        help='If > 0, generates variations on the initial seed instead of random seeds per iteration. Must be between 0 and 1. Higher values will be more different.'
-    )
-    parser.add_argument(
-        '-V',
-        '--with_variations',
-        default=None,
-        type=str,
-        help='list of variations to apply, in the format `seed:weight,seed:weight,...'
-    )
-    return parser
-=======
-    return " ".join(switches)
->>>>>>> e8e6be0e
+    return " ".join(switches)