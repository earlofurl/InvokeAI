<!DOCTYPE html>
<html lang="en">
  <head>
    <meta charset="UTF-8" />
    <meta name="viewport" content="width=device-width, initial-scale=1.0" />
    <title>Stable Diffusion Dream Server</title>
<<<<<<< HEAD
    <script type="module" crossorigin src="/assets/index.00a29a58.js"></script>
=======
    <script type="module" crossorigin src="/assets/index.727a397b.js"></script>
>>>>>>> e8e6be0e
    <link rel="stylesheet" href="/assets/index.447eb2a9.css">
  </head>
  <body>
    <div id="root"></div>
    
  </body>
</html><|MERGE_RESOLUTION|>--- conflicted
+++ resolved
@@ -4,11 +4,7 @@
     <meta charset="UTF-8" />
     <meta name="viewport" content="width=device-width, initial-scale=1.0" />
     <title>Stable Diffusion Dream Server</title>
-<<<<<<< HEAD
-    <script type="module" crossorigin src="/assets/index.00a29a58.js"></script>
-=======
     <script type="module" crossorigin src="/assets/index.727a397b.js"></script>
->>>>>>> e8e6be0e
     <link rel="stylesheet" href="/assets/index.447eb2a9.css">
   </head>
   <body>
