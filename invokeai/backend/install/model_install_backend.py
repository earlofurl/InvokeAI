"""
Utility (backend) functions used by model_install.py
"""
import os
import shutil
import warnings
from dataclasses import dataclass,field
from pathlib import Path
from tempfile import TemporaryDirectory
from typing import List, Dict, Callable, Union, Set

import requests
from diffusers import StableDiffusionPipeline
from diffusers import logging as dlogging
from huggingface_hub import hf_hub_url, HfFolder, HfApi
from omegaconf import OmegaConf
from tqdm import tqdm

import invokeai.configs as configs

from invokeai.app.services.config import InvokeAIAppConfig
from invokeai.backend.model_management import ModelManager, ModelType, BaseModelType, ModelVariantType, AddModelResult
from invokeai.backend.model_management.model_probe import ModelProbe, SchedulerPredictionType, ModelProbeInfo
from invokeai.backend.util import download_with_resume
from ..util.logging import InvokeAILogger

warnings.filterwarnings("ignore")

# --------------------------globals-----------------------
config = InvokeAIAppConfig.get_config()
logger = InvokeAILogger.getLogger(name='InvokeAI')

# the initial "configs" dir is now bundled in the `invokeai.configs` package
Dataset_path = Path(configs.__path__[0]) / "INITIAL_MODELS.yaml"

Config_preamble = """
# This file describes the alternative machine learning models
# available to InvokeAI script.
#
# To add a new model, follow the examples below. Each
# model requires a model config file, a weights file,
# and the width and height of the images it
# was trained on.
"""

LEGACY_CONFIGS = {
    BaseModelType.StableDiffusion1: {
        ModelVariantType.Normal: 'v1-inference.yaml',
        ModelVariantType.Inpaint: 'v1-inpainting-inference.yaml',
    },

    BaseModelType.StableDiffusion2: {
        ModelVariantType.Normal: {
            SchedulerPredictionType.Epsilon: 'v2-inference.yaml',
            SchedulerPredictionType.VPrediction: 'v2-inference-v.yaml',
        },
        ModelVariantType.Inpaint: {
            SchedulerPredictionType.Epsilon: 'v2-inpainting-inference.yaml',
            SchedulerPredictionType.VPrediction: 'v2-inpainting-inference-v.yaml',
        }
    }
}

@dataclass
class ModelInstallList:
    '''Class for listing models to be installed/removed'''
    install_models: List[str] = field(default_factory=list)
    remove_models: List[str] = field(default_factory=list)

@dataclass
class InstallSelections():
    install_models: List[str]= field(default_factory=list)
    remove_models: List[str]=field(default_factory=list)
#    scan_directory: Path = None
#    autoscan_on_startup: bool=False

@dataclass
class ModelLoadInfo():
    name: str
    model_type: ModelType
    base_type: BaseModelType
    path: Path = None
    repo_id: str = None
    description: str = ''
    installed: bool = False
    recommended: bool = False
    default: bool = False

class ModelInstall(object):
    def __init__(self,
                 config:InvokeAIAppConfig,
                 prediction_type_helper: Callable[[Path],SchedulerPredictionType]=None,
                 model_manager: ModelManager = None,
                 access_token:str = None):
        self.config = config
        self.mgr = model_manager or ModelManager(config.model_conf_path)
        self.datasets = OmegaConf.load(Dataset_path)
        self.prediction_helper = prediction_type_helper
        self.access_token = access_token or HfFolder.get_token()
        self.reverse_paths = self._reverse_paths(self.datasets)

    def all_models(self)->Dict[str,ModelLoadInfo]:
        '''
        Return dict of model_key=>ModelLoadInfo objects.
        This method consolidates and simplifies the entries in both
        models.yaml and INITIAL_MODELS.yaml so that they can
        be treated uniformly. It also sorts the models alphabetically
        by their name, to improve the display somewhat.
        '''
        model_dict = dict()
        
        # first populate with the entries in INITIAL_MODELS.yaml
        for key, value in self.datasets.items():
            name,base,model_type = ModelManager.parse_key(key)
            value['name'] = name
            value['base_type'] = base
            value['model_type'] = model_type
            model_dict[key] = ModelLoadInfo(**value)

        # supplement with entries in models.yaml
        installed_models = self.mgr.list_models()
        for md in installed_models:
            base = md['base_model']
            model_type = md['type']
            name = md['name']
            key = ModelManager.create_key(name, base, model_type)
            if key in model_dict:
                model_dict[key].installed = True
            else:
                model_dict[key] = ModelLoadInfo(
                    name = name,
                    base_type = base,
                    model_type = model_type,
                    path = value.get('path'),
                    installed = True,
                )
        return {x : model_dict[x] for x in sorted(model_dict.keys(),key=lambda y: model_dict[y].name.lower())}

    def starter_models(self)->Set[str]:
        models = set()
        for key, value in self.datasets.items():
            name,base,model_type = ModelManager.parse_key(key)
            if model_type==ModelType.Main:
                models.add(key)
        return models

    def recommended_models(self)->Set[str]:
        starters = self.starter_models()
        return set([x for x in starters if self.datasets[x].get('recommended',False)])
    
    def default_model(self)->str:
        starters = self.starter_models()
        defaults = [x for x in starters if self.datasets[x].get('default',False)]
        return defaults[0]

    def install(self, selections: InstallSelections):
        verbosity = dlogging.get_verbosity()  # quench NSFW nags
        dlogging.set_verbosity_error()

        job = 1
        jobs = len(selections.remove_models) + len(selections.install_models)
        
        # remove requested models
        for key in selections.remove_models:
            name,base,mtype = self.mgr.parse_key(key)
            logger.info(f'Deleting {mtype} model {name} [{job}/{jobs}]')
            try:
                self.mgr.del_model(name,base,mtype)
            except FileNotFoundError as e:
                logger.warning(e)
            job += 1
            
        # add requested models
        for path in selections.install_models:
            logger.info(f'Installing {path} [{job}/{jobs}]')
            self.heuristic_import(path)
            job += 1
            
        dlogging.set_verbosity(verbosity)
        self.mgr.commit()

    def heuristic_import(self,
                          model_path_id_or_url: Union[str,Path],
                          models_installed: Set[Path]=None)->Dict[str, AddModelResult]:
        '''
        :param model_path_id_or_url: A Path to a local model to import, or a string representing its repo_id or URL
        :param models_installed: Set of installed models, used for recursive invocation
        Returns a set of dict objects corresponding to newly-created stanzas in models.yaml.
        '''

        if not models_installed:
            models_installed = dict()
            
        # A little hack to allow nested routines to retrieve info on the requested ID
        self.current_id = model_path_id_or_url
        path = Path(model_path_id_or_url)
        
        try:
            # checkpoint file, or similar
            if path.is_file():
                models_installed.update(self._install_path(path))

            # folders style or similar
            elif path.is_dir() and any([(path/x).exists() for x in {'config.json','model_index.json','learned_embeds.bin'}]):
                models_installed.update(self._install_path(path))

            # recursive scan
            elif path.is_dir():
                for child in path.iterdir():
                    self.heuristic_import(child, models_installed=models_installed)

            # huggingface repo
<<<<<<< HEAD
            elif len(str(model_path_id_or_url).split('/')) == 2:
                models_installed.add(self._install_repo(str(model_path_id_or_url)))
=======
            elif len(str(path).split('/')) == 2:
                models_installed.update(self._install_repo(str(path)))
>>>>>>> 818616a0

            # a URL
            elif model_path_id_or_url.startswith(("http:", "https:", "ftp:")):
                models_installed.update(self._install_url(model_path_id_or_url))

            else:
                logger.warning(f'{str(model_path_id_or_url)} is not recognized as a local path, repo ID or URL. Skipping')
            
        except ValueError as e:
            logger.error(str(e))

        return models_installed

    # install a model from a local path. The optional info parameter is there to prevent
    # the model from being probed twice in the event that it has already been probed.
    def _install_path(self, path: Path, info: ModelProbeInfo=None)->Dict[str, AddModelResult]:
        try:
            model_result = None
            info = info or ModelProbe().heuristic_probe(path,self.prediction_helper)
            model_name = path.stem if path.is_file() else path.name
            if self.mgr.model_exists(model_name, info.base_type, info.model_type):
                raise ValueError(f'A model named "{model_name}" is already installed.')
            attributes = self._make_attributes(path,info)
            model_result = self.mgr.add_model(model_name = model_name,
                                              base_model = info.base_type,
                                              model_type = info.model_type,
                                              model_attributes = attributes,
                                              )
        except Exception as e:
            logger.warning(f'{str(e)} Skipping registration.')
            return {}
        return {str(path): model_result}

    def _install_url(self, url: str)->dict:
        # copy to a staging area, probe, import and delete
        with TemporaryDirectory(dir=self.config.models_path) as staging:
            location = download_with_resume(url,Path(staging))
            if not location:
                logger.error(f'Unable to download {url}. Skipping.')
            info = ModelProbe().heuristic_probe(location)
            dest = self.config.models_path / info.base_type.value / info.model_type.value / location.name
            models_path = shutil.move(location,dest)

        # staged version will be garbage-collected at this time
        return self._install_path(Path(models_path), info)

    def _install_repo(self, repo_id: str)->dict:
        hinfo = HfApi().model_info(repo_id)
        
        # we try to figure out how to download this most economically
        # list all the files in the repo
        files = [x.rfilename for x in hinfo.siblings]
        location = None

        with TemporaryDirectory(dir=self.config.models_path) as staging:
            staging = Path(staging)
            if 'model_index.json' in files:
                location = self._download_hf_pipeline(repo_id, staging)   # pipeline
            else:
                for suffix in ['safetensors','bin']:
                    if f'pytorch_lora_weights.{suffix}' in files:
                        location = self._download_hf_model(repo_id, ['pytorch_lora_weights.bin'], staging)  # LoRA
                        break
                    elif self.config.precision=='float16' and f'diffusion_pytorch_model.fp16.{suffix}' in files: # vae, controlnet or some other standalone
                        files = ['config.json', f'diffusion_pytorch_model.fp16.{suffix}']
                        location = self._download_hf_model(repo_id, files, staging)
                        break
                    elif f'diffusion_pytorch_model.{suffix}' in files:
                        files = ['config.json', f'diffusion_pytorch_model.{suffix}']
                        location = self._download_hf_model(repo_id, files, staging)
                        break
                    elif f'learned_embeds.{suffix}' in files:
                        location = self._download_hf_model(repo_id, ['learned_embeds.suffix'], staging)
                        break
            if not location:
                logger.warning(f'Could not determine type of repo {repo_id}. Skipping install.')
                return
            
            info = ModelProbe().heuristic_probe(location, self.prediction_helper)
            if not info:
                logger.warning(f'Could not probe {location}. Skipping install.')
                return
            dest = self.config.models_path / info.base_type.value / info.model_type.value / self._get_model_name(repo_id,location)
            if dest.exists():
                shutil.rmtree(dest)
            shutil.copytree(location,dest)
            return self._install_path(dest, info)

    def _get_model_name(self,path_name: str, location: Path)->str:
        '''
        Calculate a name for the model - primitive implementation.
        '''
        if key := self.reverse_paths.get(path_name):
            (name, base, mtype) = ModelManager.parse_key(key)
            return name
        else:
            return location.stem

    def _make_attributes(self, path: Path, info: ModelProbeInfo)->dict:
        model_name = path.name if path.is_dir() else path.stem
        description = f'{info.base_type.value} {info.model_type.value} model {model_name}'
        if key := self.reverse_paths.get(self.current_id):
            if key in self.datasets:
                description = self.datasets[key].get('description') or description

        rel_path = self.relative_to_root(path)

        attributes = dict(
            path = str(rel_path),
            description = str(description),
            model_format = info.format,
            )
        if info.model_type == ModelType.Main:
            attributes.update(dict(variant = info.variant_type,))
            if info.format=="checkpoint":
                try:
                    possible_conf = path.with_suffix('.yaml')
                    if possible_conf.exists():
                        legacy_conf = str(self.relative_to_root(possible_conf))
                    elif info.base_type == BaseModelType.StableDiffusion2:
                        legacy_conf = Path(self.config.legacy_conf_dir, LEGACY_CONFIGS[info.base_type][info.variant_type][info.prediction_type])
                    else:
                        legacy_conf = Path(self.config.legacy_conf_dir, LEGACY_CONFIGS[info.base_type][info.variant_type])
                except KeyError:
                    legacy_conf = Path(self.config.legacy_conf_dir, 'v1-inference.yaml')  # best guess
                    
                attributes.update(
                    dict(
                        config = str(legacy_conf)
                    )
                )
        return attributes

    def relative_to_root(self, path: Path)->Path:
        root = self.config.root_path
        if path.is_relative_to(root):
            return path.relative_to(root)
        else:
            return path

    def _download_hf_pipeline(self, repo_id: str, staging: Path)->Path:
        '''
        This retrieves a StableDiffusion model from cache or remote and then
        does a save_pretrained() to the indicated staging area.
        '''
        _,name = repo_id.split("/")
        revisions = ['fp16','main'] if self.config.precision=='float16' else ['main']
        model = None
        for revision in revisions:
            try:
                model = StableDiffusionPipeline.from_pretrained(repo_id,revision=revision,safety_checker=None)
            except:  # most errors are due to fp16 not being present. Fix this to catch other errors
                pass
            if model:
                break
        if not model:
            logger.error(f'Diffusers model {repo_id} could not be downloaded. Skipping.')
            return None
        model.save_pretrained(staging / name, safe_serialization=True)
        return staging / name

    def _download_hf_model(self, repo_id: str, files: List[str], staging: Path)->Path:
        _,name = repo_id.split("/")
        location = staging / name
        paths = list()
        for filename in files:
            p = hf_download_with_resume(repo_id,
                                        model_dir=location,
                                        model_name=filename,
                                        access_token = self.access_token
                                        )
            if p:
                paths.append(p)
            else:
                logger.warning(f'Could not download {filename} from {repo_id}.')
            
        return location if len(paths)>0 else None

    @classmethod
    def _reverse_paths(cls,datasets)->dict:
        '''
        Reverse mapping from repo_id/path to destination name.
        '''
        return {v.get('path') or v.get('repo_id') : k for k, v in datasets.items()}

# -------------------------------------
def yes_or_no(prompt: str, default_yes=True):
    default = "y" if default_yes else "n"
    response = input(f"{prompt} [{default}] ") or default
    if default_yes:
        return response[0] not in ("n", "N")
    else:
        return response[0] in ("y", "Y")

# ---------------------------------------------
def hf_download_from_pretrained(
        model_class: object, model_name: str, destination: Path, **kwargs
):
    logger = InvokeAILogger.getLogger('InvokeAI')
    logger.addFilter(lambda x: 'fp16 is not a valid' not in x.getMessage())
    
    model = model_class.from_pretrained(
        model_name,
        resume_download=True,
        **kwargs,
    )
    model.save_pretrained(destination, safe_serialization=True)
    return destination

# ---------------------------------------------
def hf_download_with_resume(
        repo_id: str,
        model_dir: str,
        model_name: str,
        model_dest: Path = None,
        access_token: str = None,
) -> Path:
    model_dest = model_dest or Path(os.path.join(model_dir, model_name))
    os.makedirs(model_dir, exist_ok=True)

    url = hf_hub_url(repo_id, model_name)

    header = {"Authorization": f"Bearer {access_token}"} if access_token else {}
    open_mode = "wb"
    exist_size = 0

    if os.path.exists(model_dest):
        exist_size = os.path.getsize(model_dest)
        header["Range"] = f"bytes={exist_size}-"
        open_mode = "ab"

    resp = requests.get(url, headers=header, stream=True)
    total = int(resp.headers.get("content-length", 0))

    if (
        resp.status_code == 416
    ):  # "range not satisfiable", which means nothing to return
        logger.info(f"{model_name}: complete file found. Skipping.")
        return model_dest
    elif resp.status_code == 404:
        logger.warning("File not found")
        return None
    elif resp.status_code != 200:
        logger.warning(f"{model_name}: {resp.reason}")
    elif exist_size > 0:
        logger.info(f"{model_name}: partial file found. Resuming...")
    else:
        logger.info(f"{model_name}: Downloading...")

    try:
        with open(model_dest, open_mode) as file, tqdm(
            desc=model_name,
            initial=exist_size,
            total=total + exist_size,
            unit="iB",
            unit_scale=True,
            unit_divisor=1000,
        ) as bar:
            for data in resp.iter_content(chunk_size=1024):
                size = file.write(data)
                bar.update(size)
    except Exception as e:
        logger.error(f"An error occurred while downloading {model_name}: {str(e)}")
        return None
    return model_dest

<|MERGE_RESOLUTION|>--- conflicted
+++ resolved
@@ -210,13 +210,8 @@
                     self.heuristic_import(child, models_installed=models_installed)
 
             # huggingface repo
-<<<<<<< HEAD
             elif len(str(model_path_id_or_url).split('/')) == 2:
-                models_installed.add(self._install_repo(str(model_path_id_or_url)))
-=======
-            elif len(str(path).split('/')) == 2:
-                models_installed.update(self._install_repo(str(path)))
->>>>>>> 818616a0
+                models_installed.update(self._install_repo(str(model_path_id_or_url)))
 
             # a URL
             elif model_path_id_or_url.startswith(("http:", "https:", "ftp:")):
